#!/usr/bin/env python
# coding=utf-8
# Copyright The HuggingFace Team and The HuggingFace Inc. team. All rights reserved.
#
# Licensed under the Apache License, Version 2.0 (the "License");
# you may not use this file except in compliance with the License.
# You may obtain a copy of the License at
#
#     http://www.apache.org/licenses/LICENSE-2.0
#
# Unless required by applicable law or agreed to in writing, software
# distributed under the License is distributed on an "AS IS" BASIS,
# WITHOUT WARRANTIES OR CONDITIONS OF ANY KIND, either express or implied.
# See the License for the specific language governing permissions and
# limitations under the License.
"""
Fine-tuning a 🤗 Transformers model on summarization and text-to-text classification
"""
# You can also adapt this script on your own summarization task. Pointers for this are left as comments.
<<<<<<< HEAD
=======

import os
>>>>>>> 383ca0df
import argparse
import json
import math
import os
import random
from pprint import pformat
import time

import torch
import torch.nn as nn
<<<<<<< HEAD
from accelerate import Accelerator
#from accelerate.logging import get_logger
from accelerate.utils import set_seed
from datasets import load_dataset
=======
>>>>>>> 383ca0df
from torch.utils.data import DataLoader

import nltk
import datasets
import evaluate

import transformers
from transformers import (
    AutoModelForSeq2SeqLM,
    AutoModelForCausalLM,
    AutoTokenizer,
    SchedulerType,
    get_scheduler,
    set_seed,
)

from accelerate import Accelerator
from accelerate.utils import set_seed
from datasets import load_dataset

import wandb
from tqdm.auto import tqdm, trange
from loguru import logger
import data_utils

from adapters import LlamaAdapterModel, T5AdapterModel

<<<<<<< HEAD
# Will error if the minimal version of Transformers is not installed. Remove at your own risks.
require_version("datasets>=1.8.0", "To fix: pip install -r examples/pytorch/summarization/requirements.txt")
datasets.utils.logging.set_verbosity_error()
transformers.utils.logging.set_verbosity_error()

# You should update this to your particular problem to have better documentation of `model_type`
=======
import peft_comparison
import peft_comparison.text2text_utils
import peft_comparison.mappings
from peft_comparison.collation import DataCollatorForSeq2SeqWithMetadata, DataCollatorForCausalLMWithMetadata

# Will error if the minimal version of Transformers is not installed. Remove at your own risks.
datasets.utils.logging.set_verbosity_error()
transformers.utils.logging.set_verbosity_error()

>>>>>>> 383ca0df
nltk.data.find("tokenizers/punkt")

str2bool = lambda x: x.lower() in ["true", "1"]


<<<<<<< HEAD
    # define model
    quantization_config = None
    if args.use_quantization:
        quantization_config = BitsAndBytesConfig(
            load_in_4bit=args.load_in_4bit,
            load_in_8bit=args.load_in_8bit,
            llm_int8_threshold=args.llm_int8_threshold,
            bnb_4bit_compute_dtype=args.torch_dtype,
            bnb_4bit_use_double_quant=args.bnb_4bit_use_double_quant,
            bnb_4bit_quant_type=args.bnb_4bit_quant_type,
        )

    model = AutoModelForSeq2SeqLM.from_pretrained(
        args.model_name_or_path,
        #quantization_config=quantization_config,
        torch_dtype=args.torch_dtype,
        device_map=args.device_map,
    )

    # freeze the model
    for param in model.parameters():
        param.requires_grad = False  # freeze the model - train adapters later
=======
def parse_args():
    parser = argparse.ArgumentParser(description="Finetune a transformers model on a summarization task")
>>>>>>> 383ca0df

    # Dataset Configuration
    parser.add_argument("--dataset_name", type=str, required=True, help="The name of the dataset to use via the datasets library.")
    parser.add_argument("--task_type", default=None, choices=["summarization", "classification"])
    parser.add_argument("--dataset_config_name", default=None, help="""
                        The configuration name of the dataset to use via the datasets library
                        E.g., for superglue/glue it would be one of:
                        "cola", "mnli", "mrpc", "qnli", "qqp", "rte", "sst2", "stsb", "wnli", "boolq", "cb", "copa", "multirc"
                        And for cnn_dailymail it can be "3.0.0"
                        Lookup huggingface.co/datasets for more information.
                        """)
    parser.add_argument("--max_source_length", type=int, default=1024, help="The maximum total input sequence length after tokenization. Sequences longer than this will be truncated, sequences shorter will be padded.")
    parser.add_argument("--source_prefix", type=str, default="", help="A prefix to add before every source text, useful for T5 models.")
    parser.add_argument("--preprocessing_num_workers", type=int, default=8, help="The number of processes to use for the preprocessing.")
    parser.add_argument("--subsample_data", type=int, default=None, help="If passed, will subsample the dataset to this many examples. (debug only)")

    # Target Text Configuration
    parser.add_argument("--max_target_length", type=int, default=128, help="The maximum total sequence length for target text after tokenization. Sequences longer than this will be truncated, sequences shorter will be padded during evaluate and predict.")
    parser.add_argument("--val_max_target_length", type=int, default=None, help="The maximum total sequence length for validation target text after tokenization. Sequences longer than this will be truncated, sequences shorter will be padded. Will default to max_target_length. This argument is also used to override the max_length param of model.generate, which is used during evaluate and predict.")
    parser.add_argument("--num_beams", type=int, default=None, help="Number of beams to use for evaluation. This argument will be passed to model.generate, which is used during evaluate and predict.")
    parser.add_argument("--pad_to_max_length", action="store_true", help="If passed, pad all samples to max_length. Otherwise, dynamic padding is used.")
    parser.add_argument("--max_eval_steps_durig_validation", type=int, default=100, help="Maximum number of evaluation steps to perform during validation. Useful to save time when you don't need to run the full validation set.")

    # Model Configuration
    parser.add_argument("--model_name_or_path", type=str, default="t5-base", help="Path to pretrained model or model identifier from huggingface.co/models.")

    # Batch Configuration
    parser.add_argument("--per_device_train_batch_size", type=int, default=2, help="Batch size per device for the training dataloader.")
    parser.add_argument("--per_device_eval_batch_size", type=int, default=None, help="Batch size per device for the evaluation dataloader.")
    parser.add_argument("--total_batch_size", type=int, default=32, help="Total batch size per_device_batch_size * num_devices * gradient_accumulation")

    # Training Configuration
    parser.add_argument("--gradient_accumulation_steps", type=int, default=None, help="Number of updates steps to accumulate before performing a backward/update pass.")
    parser.add_argument("--learning_rate", type=float, default=2e-4, help="Initial learning rate after the potential warmup period to use.")
    parser.add_argument("--lr_scheduler_warmup_percent", type=float, default=0.06, help="Percentage of steps for the warmup in the lr scheduler.")
    parser.add_argument("--weight_decay", type=float, default=0.0, help="Weight decay to use.")
    parser.add_argument("--num_train_epochs", type=int, default=1, help="Total number of training epochs to perform.")
    parser.add_argument("--max_train_steps", type=int, default=None, help="Total number of training steps to perform. If provided, overrides num_train_epochs.")
    parser.add_argument("--min_train_steps", type=int, default=100)
    parser.add_argument("--eval_every_steps", type=int, default=None, help="Evaluate model after these many steps.")
    parser.add_argument("--lr_scheduler_type", type=SchedulerType, default="linear", help="The scheduler type to use, choices: linear, cosine, cosine_with_restarts, polynomial, constant, constant_with_warmup")
    parser.add_argument("--num_warmup_steps", type=int, default=0, help="Number of steps for the warmup in the lr scheduler.")

    # Output and Tracking
    parser.add_argument("--output_dir", type=str, default=None, help="Where to store the final model.")
    parser.add_argument("--seed", type=int, default=0, help="A seed for reproducible training.")
    parser.add_argument("--resume_from_checkpoint", type=str, default=None, help="If the training should continue from a checkpoint folder.")

    # PEFT Configuration
    parser.add_argument("--adapter_config_string", default=None, type=str, help="The adapter config string to use for adapter-transformers")

    # Memory Management
    parser.add_argument("--load_in_8bit", action="store_true", help="Enable 8bit quantization.")
    parser.add_argument("--load_in_4bit", action="store_true", help="Enable 4bit quantization.")
    parser.add_argument("--torch_dtype", type=torch.dtype, default=torch.bfloat16, help="This sets the dtype of the remaining non quantized layers. 'bitsandbytes' library suggests to set the value to 'torch.float16' for 8 bit model and use the same dtype as the compute dtype for 4 bit model")

    # Weight and Biases Configuration
    parser.add_argument("--wandb_project", type=str, default="PEFT_Comparison", help="Name to be given to Weight and Biases logging repository")
    parser.add_argument("--tags", type=str, default=None, help="Tags to be given to individual runs in WandB repository, e.g. 'trial, t5-base, classification'")
    parser.add_argument("--wandb_name", type=str, default=None, help="Display name for the run")

<<<<<<< HEAD
def parse_args():
    parser = argparse.ArgumentParser(description="Finetune a transformers model on a summarization task")
    parser.add_argument(
        "--task_type",
        type=str,
        choices=["summarization", "classification"],
        help="Type of the task associated with the data, e.g. 'summarization' or 'classification'",
    )
    parser.add_argument(
        "--dataset_name",
        type=str,
        default="cnn_dailymail",
        help="The name of the dataset to use (via the datasets library).",
    )
    parser.add_argument(
        "--dataset_config_name",
        type=str,
        default="3.0.0",
        help="The configuration name of the dataset to use (via the datasets library).",
    )
    parser.add_argument(
        "--train_file", type=str, default=None, help="A csv or a json file containing the training data."
    )
    parser.add_argument(
        "--validation_file", type=str, default=None, help="A csv or a json file containing the validation data."
    )
    parser.add_argument(
        "--ignore_pad_token_for_loss",
        type=bool,
        default=True,
        help="Whether to ignore the tokens corresponding to padded labels in the loss computation or not.",
    )
    parser.add_argument(
        "--max_source_length",
        type=int,
        default=1024,
        help=(
            "The maximum total input sequence length after "
            "tokenization.Sequences longer than this will be truncated, sequences shorter will be padded."
        ),
    )
    parser.add_argument(
        "--source_prefix",
        type=str,
        default=None,
        help="A prefix to add before every source text (useful for T5 models).",
    )
    parser.add_argument(
        "--preprocessing_num_workers",
        type=int,
        default=None,
        help="The number of processes to use for the preprocessing.",
    )
    parser.add_argument(
        "--overwrite_cache", action="store_true", help="Overwrite the cached training and evaluation sets"
    )
    parser.add_argument(
        "--max_target_length",
        type=int,
        default=128,
        help=(
            "The maximum total sequence length for target text after "
            "tokenization. Sequences longer than this will be truncated, sequences shorter will be padded."
            "during ``evaluate`` and ``predict``."
        ),
    )
    parser.add_argument(
        "--val_max_target_length",
        type=int,
        default=None,
        help=(
            "The maximum total sequence length for validation "
            "target text after tokenization.Sequences longer than this will be truncated, sequences shorter will be "
            "padded. Will default to `max_target_length`.This argument is also used to override the ``max_length`` "
            "param of ``model.generate``, which is used during ``evaluate`` and ``predict``."
        ),
    )
    parser.add_argument(
        "--num_beams",
        type=int,
        default=None,
        help=(
            "Number of beams to use for evaluation. This argument will be "
            "passed to ``model.generate``, which is used during ``evaluate`` and ``predict``."
        ),
    )
    parser.add_argument(
        "--pad_to_max_length",
        action="store_true",
        help="If passed, pad all samples to `max_length`. Otherwise, dynamic padding is used.",
    )
    parser.add_argument(
        "--model_name_or_path",
        type=str,
        default="t5-base",
        help="Path to pretrained model or model identifier from huggingface.co/models.",
        required=False,
    )
    parser.add_argument(
        "--config_name",
        type=str,
        default=None,
        help="Pretrained config name or path if not the same as model_name",
    )
    parser.add_argument(
        "--tokenizer_name",
        type=str,
        default=None,
        help="Pretrained tokenizer name or path if not the same as model_name",
    )
    parser.add_argument(
        "--text_column",
        type=str,
        default=None,
        help="The name of the column in the datasets containing the full texts (for summarization).",
    )
    parser.add_argument(
        "--summary_column",
        type=str,
        default=None,
        help="The name of the column in the datasets containing the summaries (for summarization).",
    )
    parser.add_argument(
        "--use_slow_tokenizer",
        action="store_true",
        help="If passed, will use a slow tokenizer (not backed by the 🤗 Tokenizers library).",
    )
    parser.add_argument(
        "--per_device_train_batch_size",
        type=int,
        default=2,
        help="Batch size (per device) for the training dataloader.",
    )
    parser.add_argument(
        "--per_device_eval_batch_size",
        type=int,
        default=2,
        help="Batch size (per device) for the evaluation dataloader.",
    )
    parser.add_argument(
        "--total_batch_size",
        type=int,
        default=32,
        help="Total batch size (per_device_batch_size * num_devices * gradient_accumulation)",
    )
    parser.add_argument(
        "--learning_rate",
        type=float,
        default=5e-5,
        help="Initial learning rate (after the potential warmup period) to use.",
    )
    parser.add_argument(
        "--lr_scheduler_warmup_percent", type=float, default=0.06, help="Percentage of steps for the warmup in the lr scheduler."
    )
    parser.add_argument("--weight_decay", type=float, default=0.0, help="Weight decay to use.")
    parser.add_argument("--num_train_epochs", type=int, default=3, help="Total number of training epochs to perform.")
    parser.add_argument(
        "--max_train_steps",
        type=int,
        default=None,
        help="Total number of training steps to perform. If provided, overrides num_train_epochs.",
    )
    parser.add_argument(
        "--eval_every_steps",
        type=int,
        default=None,
        help="Evaluate model after these many steps.",
    )
=======
    # Misc
    parser.add_argument("--verbosity", type=int, default=1, help="verbosity of the logger (1 or 2 for now)")
    parser.add_argument("--profile", action="store_true", help="Enable profiler and log profile traces to pytorch_tensorboard")
    args = parser.parse_args()
>>>>>>> 383ca0df

    # Sanity checks
    if args.dataset_name is None:
        raise ValueError("Need dataset name")

    if args.tags is not None:
        args.tags = args.tags.split(",")

    if args.val_max_target_length is None:
        args.val_max_target_length = args.max_target_length

    if args.per_device_eval_batch_size is None:
        args.per_device_eval_batch_size = args.per_device_train_batch_size

    if args.dataset_name == "cnn_dailymail":
        args.dataset_config_name = "3.0.0"

    if args.task_type is None:
        if args.dataset_name in peft_comparison.mappings.summarization_name_mapping:
            args.task_type = "summarization"
        elif args.dataset_config_name in peft_comparison.mappings.task_to_keys:
            args.task_type = "classification"
        else:
            raise ValueError(f"--task_type must be specified for unknown dataset name {args.dataset_name}. "
                             "But honestly, probably this dataset is not supported anyway. "
                             "To support dataset you need to at least include it into "
                             "peft_comparison.mappings.summarization_name_mapping or peft_comparison.mappings.task_to_keys "
                             "and add a postprocessing function")

    args.decoder_only = False if "t5" in args.model_name_or_path else True

    if args.output_dir == "None":  # I am not sure why this happens
        args.output_dir = None

    return args


def load_model_with_adapters_and_lm_head(
        *,
        hf_model_class,
        adapters_model_class,
        model_name_or_path,
        load_in_4bit=False,
        load_in_8bit=False,
        torch_dtype=None,
    ):
    """
    This function requires Adapters branch of the Adapter-hub library:
    https://github.com/adapter-hub/adapter-transformers/tree/adapters

    """
    # @NOTE: we are using torch.float32 to overcome the compatibility issues with the new Adapters library
    # Currently testing if bf16 would work
    torch_dtype = torch_dtype or torch.float32
    constructor_kwargs = {
        "torch_dtype": torch_dtype,
        "load_in_4bit": load_in_4bit,
        "load_in_8bit": load_in_8bit,
    }

    # first we load the reference model from huggingface
    model_ref = hf_model_class.from_pretrained(model_name_or_path, **constructor_kwargs)
    lm_head_parameters = model_ref.lm_head.weight
    del model_ref
    torch.cuda.empty_cache()

    # load the Adapters version of the Llama model
    logger.info(f"Loading in 4-bit: {load_in_4bit}")
    model = adapters_model_class.from_pretrained(model_name_or_path, **constructor_kwargs)

    if hasattr(model, "add_seq2seq_lm_head"):
        model.add_seq2seq_lm_head("lm_head")
    else:
        model.add_causal_lm_head("lm_head")

    model.heads.lm_head[0].weight = lm_head_parameters

    return model


def get_model(args, device):
    if "t5" in args.model_name_or_path and args.source_prefix is None and args.task_type == "summarization":
        logger.warning(
            "You're running a t5 model but didn't provide a source prefix, which is the expected, e.g. with "
            "`--source_prefix 'summarize: ' `"
        )

    # tokenizer
    tokenizer = AutoTokenizer.from_pretrained(args.model_name_or_path)

    # model
    model_class = AutoModelForSeq2SeqLM
    adapters_model_class = T5AdapterModel
    if "llama" in args.model_name_or_path.lower():
        logger.info("Using LLaMA model")
        model_class = AutoModelForCausalLM
        adapters_model_class = LlamaAdapterModel

    # add peft modules
    if not args.adapter_config_string in ["bitfit", "ln_tuning", "attn_tuning", "full_tuning"]:
        model = load_model_with_adapters_and_lm_head(
            hf_model_class=model_class,
            adapters_model_class=adapters_model_class,
            model_name_or_path=args.model_name_or_path,
            load_in_4bit=args.load_in_4bit,
            load_in_8bit=args.load_in_8bit,
            torch_dtype=args.torch_dtype,
        )

        # freeze all parameters
        for param in model.parameters():
            param.requires_grad = False

        # add PEFT
        model.add_adapter("adapter", config=args.adapter_config_string, set_active=True)
        model.train()
        model.train_adapter("adapter")
        for name, module in model.named_modules():
            if "adapter" in name:
                module.to(device)
                for param in module.parameters():
                    param.requires_grad = True

    elif args.adapter_config_string == "bitfit":
        model = model_class.from_pretrained(
            args.model_name_or_path,
            torch_dtype=args.torch_dtype,
        )

        # freeze all but bias parameters
        for name, param in model.named_parameters():
            if not "bias" in name:
                param.requires_grad = False

    elif args.adapter_config_string == "ln_tuning":
        model = model_class.from_pretrained(
            args.model_name_or_path,
            torch_dtype=args.torch_dtype,
        )

        # freeze all but LN parameters
        for name, param in model.named_parameters():
            # LlaMa layer norm key: input_layernorm, post_attention_layernorm
            # T5 layer norm key:    layer_norm
            if not (("_layernorm" in name) or ("layer_norm" in name)):
                param.requires_grad = False

    elif args.adapter_config_string == "attn_tuning":
        NotImplementedError("Attention tuning is not implmented yet")

    elif args.adapter_config_string == "full_tuning":
        if args.load_in_8bit or args.load_in_4bit:
            logger.error(f"Full tuning is not supported for 8bit or 4bit models, ignoring the flag")

        model_class = AutoModelForCausalLM if "llama" in args.model_name_or_path.lower() else AutoModelForSeq2SeqLM
        model = model_class.from_pretrained(
            args.model_name_or_path,
            torch_dtype=args.torch_dtype,
            use_flash_attention_2="llama" in args.model_name_or_path.lower(),
        )

    # send to device if not quantized
    if (not args.load_in_8bit) and (not args.load_in_4bit):
        model = model.to(dtype=args.torch_dtype)

    # adapter is not yet on the device
    if args.load_in_8bit or args.load_in_4bit:
        for name, module in model.named_modules():
            if "adapter" in name:
                module.to(device=device, dtype=args.torch_dtype)

    # We resize the embeddings only when necessary to avoid index errors. If you are creating a model from scratch
    # on a small vocab and want a smaller embedding size, remove this test.
    if model.config.decoder_start_token_id is None:
        model.config.decoder_start_token_id = tokenizer.bos_token_id

    if tokenizer.pad_token is None:
        set_pad_to = tokenizer.eos_token
        tokenizer.add_special_tokens({'pad_token': set_pad_to})
        model.config.pad_token_id = model.config.eos_token_id
    embedding_size = model.get_input_embeddings().weight.shape[0]
    if len(tokenizer) > embedding_size:
        model.resize_token_embeddings(len(tokenizer))

    logger.info(model)

    dtype_counts = {}
    for p in model.parameters():
        dtype_counts[p.dtype] = dtype_counts.get(p.dtype, 0) + p.numel()

    total_parameters = sum(dtype_counts.values())
    dtype_info = [f"{dtype}: {count} ({count / total_parameters * 100:.2f}%)" for dtype, count in dtype_counts.items()]
    logger.info("Model dtypes: ", " | ".join(dtype_info))

    return model, tokenizer


@torch.no_grad()
def evaluate_model(
    model,
    *,
    metric,
    tokenizer,
    dataloader,
    accelerator,
    postprocess_fn,
    target_length,
    max_length=None,
    num_beams=None,
    max_iters=None,
    decoder_only=False,
):
    """
    Args:
        postprocess_fn: a function that takes a pair of lists of strings (predictions, labels) and returns a pair of
            lists of strings (predictions, labels) after postprocessing.
            For an example, look at `peft_comparison.text2text_utils.postprocess_summarization`
    """
    model.eval()
    pbar = tqdm(
        dataloader,
        desc="Evaluating",
        disable=not accelerator.is_local_main_process,
        total=max_iters or len(dataloader),
        ncols=80,
    )
    peak_memory_usage = 0
    current_memory_usage = 0
    batch_start_time = time.time()
    throughput_tokens = 0
    throughput_examples = 0
    throughput_batches = 0
    for eval_step, batch in enumerate(dataloader):
        pbar.update()
        if max_iters is not None and eval_step > max_iters:
            logger.info(f"{max_iters} evaluation steps reached. Stopping evaluation.")
            break

        unwrapped_model = accelerator.unwrap_model(model)
        generated_tokens = unwrapped_model.generate(
            input_ids=batch["input_ids"],
            attention_mask=batch["attention_mask"],
            max_length=max_length,
            max_new_tokens=target_length,
            num_beams=num_beams,
            do_sample=False,
        )
        update_time = time.time() - batch_start_time
        batch_start_time = time.time()

        # track memory usage and throughput
        peak_memory_usage += torch.cuda.max_memory_allocated() / (1024 ** 2)
        current_memory_usage += torch.cuda.memory_allocated() / (1024 ** 2)
        throughput_tokens += batch["input_ids"].numel() / update_time
        throughput_examples += batch["input_ids"].shape[0] / update_time
        throughput_batches += 1 / update_time

        #
        if decoder_only:
            # replace token_ids corresponding to the input text (without the label text i.e. class label name or summary)
            generated_tokens = peft_comparison.text2text_utils.strip_input_tokens_from_generation(
                generated_tokens=generated_tokens,
                len_input_wo_class=[i["input_len"] for i in batch["metadata"]],
                pad_token_id=tokenizer.pad_token_id,
            )
        generated_tokens = accelerator.pad_across_processes(
            generated_tokens, dim=1, pad_index=tokenizer.pad_token_id
        ).cpu().numpy()

        if isinstance(generated_tokens, tuple):
            generated_tokens = generated_tokens[0]

        decoded_preds = tokenizer.batch_decode(generated_tokens, skip_special_tokens=True)
        labels_str = [_l["targets"] for _l in batch["metadata"]]
        if len(decoded_preds) != len(labels_str):
            print(f"Input ids shape: {batch['input_ids'].shape}"),
            print(f"{len(decoded_preds)} != {len(labels_str)}")

        if eval_step == 0:
            logger.info(f"Example of predictions: {decoded_preds[0]}")
            logger.info(f"Example of labels: {labels_str[0]}")

        decoded_preds, labels_str = postprocess_fn(decoded_preds, labels_str)
        metric.add_batch(predictions=decoded_preds, references=labels_str)

    if metric.name == "rouge":
        result = metric.compute(use_stemmer=True)
    else:
        result = metric.compute()

    # save performance and other metrics to track memory consumption and throughput
    result = {f"eval/{k}": round(v * 100, 4) for k, v in result.items()}
    result["eval/peak_memory_usage"] = peak_memory_usage / (eval_step + 1)
    result["eval/current_memory_usage"] = current_memory_usage / (eval_step + 1)
    result["eval/throughput_tokens"] = throughput_tokens / (eval_step + 1)
    result["eval/throughput_examples"] = throughput_examples / (eval_step + 1)
    result["eval/throughput_batches"] = throughput_batches / (eval_step + 1)

    model.train()
    return result


def main():
    from loguru import logger
    args = parse_args()

    if args.seed is not None:
        set_seed(args.seed)

    # Initialize the accelerator. We will let the accelerator handle device placement for us in this example.
    # If we're using tracking, we also need to initialize it here and it will by default pick up all supported trackers
    # in the environment
<<<<<<< HEAD
    accelerator_log_kwargs = {}
    if args.with_tracking:
        accelerator_log_kwargs["log_with"] = args.report_to
        accelerator_log_kwargs["project_dir"] = args.output_dir
    accelerator = Accelerator(**accelerator_log_kwargs)
=======
    accelerator = Accelerator(project_dir=args.output_dir, log_with="wandb")
    if not accelerator.is_main_process:
        logger.remove()

    # It's important to get ths after the accelerator initialization
    device = torch.cuda.current_device()
    args.device = device
>>>>>>> 383ca0df

    if args.total_batch_size is not None:
        if args.gradient_accumulation_steps is not None:
            logger.warning("`--total_batch_size` overrides --gradient_accumulation_steps")
        if args.total_batch_size % (accelerator.num_processes * args.per_device_train_batch_size) != 0:
            raise ValueError(f"`--total_batch_size` ({args.total_batch_size}) is not divisible by "
                             f"num_processes * per_device_train_batch_size ({accelerator.num_processes} * {args.per_device_train_batch_size})")
        logger.info(f"accelerator.num_processes: {accelerator.num_processes}")
        args.gradient_accumulation_steps = args.total_batch_size // (args.per_device_train_batch_size * accelerator.num_processes)
        logger.info(f"Setting gradient accumulation steps to {args.gradient_accumulation_steps}.")
    else:
        args.total_batch_size = args.gradient_accumulation_steps * args.per_device_train_batch_size * accelerator.num_processes

    if accelerator.is_main_process and args.output_dir is not None:
        os.makedirs(args.output_dir, exist_ok=True)
    accelerator.wait_for_everyone()

<<<<<<< HEAD
=======
    accelerator.init_trackers(
        args.wandb_project,
        init_kwargs={"wandb": {
            "tags": args.tags,
            "entity": "text_machine_lab_babylm",
        }})

    if accelerator.is_main_process:
        wandb.save(os.path.abspath(__file__), policy="now") # save current script

    logger.info("*" * 40)
    for k, v in vars(args).items():
        logger.info(f"{k:30}: {v}")
    logger.info("*" * 40)

>>>>>>> 383ca0df
    # Load pretrained model and tokenizer
    model, tokenizer = get_model(args, device=device)
    torch.cuda.reset_peak_memory_stats()

    # we need to add padding token to llama
    if args.decoder_only:
        tokenizer.add_special_tokens({'pad_token': tokenizer.bos_token})

<<<<<<< HEAD
    # get preprocessed dataset
    args, model, tokenizer, accelerator, logger, train_dataloader, eval_dataloader = data_utils.preprocess_data(
        args=args,
        model=model,
        tokenizer=tokenizer,
        accelerator=accelerator,
        logger=logger,
    )
    logger.info(f"Dataloader object type: {type(train_dataloader)}")

    # define postprocess function
    if args.task_type == "classification":
        postprocess_text = data_utils.postprocess_classification
    else:
        postprocess_text = data_utils.postprocess_summarization
=======
    ############################################
    # Data preprocessing
    raw_datasets = load_dataset(args.dataset_name, args.dataset_config_name)
    if args.subsample_data is not None:
        logger.warning(f"Subsampling the dataset to {args.subsample_data} first examples.")
        # remember that it's dataset dict
        def get_subsample_data(subset_name):
            if subset_name == "train": return args.subsample_data
            return max(100, args.subsample_data // 10)
        raw_datasets = {k: v.select(range(get_subsample_data(k))) for k, v in raw_datasets.items()}

    _dataset_name_for_preprocessing = args.dataset_name
    if args.task_type == "classification":
        _dataset_name_for_preprocessing = args.dataset_config_name

    if args.dataset_name in ["cnn_dailymail", "EdinburghNLP/xsum"]:
        # 1600 is selected based on the MAM paper
        # sample 1600 examples for validation and test deterministically
        logger.warning(f"Subsampling the dataset to 1600 first examples for validation and test.")
        raw_datasets["validation"] = raw_datasets["validation"].select(range(1600))
        raw_datasets["test"] = raw_datasets["test"].select(range(1600))

    raw_datasets, postprocess_fn = peft_comparison.text2text_utils.dataset_to_text2text(
        raw_datasets,
        task_type=args.task_type,
        dataset_name=_dataset_name_for_preprocessing,
        decoder_only=args.decoder_only,
    )

    # Preprocessing the datasets.
    # First we tokenize all the texts.
    column_names = raw_datasets["train"].column_names
    padding = "max_length" if args.pad_to_max_length else False
    def preprocess_function(examples, is_eval=False, decoder_only=False):
        inputs = examples["source_text"]
        targets = examples["target_text"]
        inputs = [args.source_prefix + inp for inp in inputs]

        if not decoder_only:
            # T5
            model_inputs = tokenizer(inputs, max_length=args.max_source_length, padding=padding, truncation=True)
            labels = tokenizer(text_target=targets, max_length=args.max_target_length, padding=padding, truncation=True)
            if padding == "max_length":
                labels["input_ids"] = [
                    [(l if l != tokenizer.pad_token_id else -100) for l in label] for label in labels["input_ids"]
                ]
            model_inputs["labels"] = labels["input_ids"]
            if is_eval:
                model_inputs["metadata"] = [{"targets": t} for t in targets]

        else:
            # @NOTE: the way we have written preprocessing and collation for llama,
            # - set padding=False in preprocessing (so that we know what's the max_len in the batch)
            # - set padding=True in collation (so that we can pad to the multiple of 8 > max_len in the batch)
            # - we can set labels to input_ids because the token shifting is taken care of in the modeling_llaama file
            if is_eval:
                model_inputs = tokenizer(inputs, max_length=args.max_source_length, padding=False, truncation=True)
            else:
                inputs = [i + " " + t for i, t in zip(inputs, targets)]
                model_inputs = tokenizer(inputs, max_length=args.max_source_length, padding=False, truncation=True)
            model_inputs["labels"] = model_inputs["input_ids"]
            if is_eval:
                input_wo_label = tokenizer(inputs, max_length=args.max_source_length, padding=False, truncation=False)
                input_wo_label = input_wo_label["input_ids"]
                model_inputs["metadata"] = []
                for idx in range(len(targets)):
                    model_inputs["metadata"].append(
                        {
                            "targets": targets[idx],
                            "input_len": len(input_wo_label[idx]),
                        }
                    )

        return model_inputs

    with accelerator.main_process_first():
        eval_dataset = raw_datasets["validation"].map(
            preprocess_function,
            batched=True,
            num_proc=args.preprocessing_num_workers,
            remove_columns=column_names,
            desc="Running tokenizer on val dataset  ",
            fn_kwargs={"is_eval": True, "decoder_only": args.decoder_only},
        )
        train_dataset = raw_datasets["train"].map(
            preprocess_function,
            batched=True,
            batch_size=min(5000, len(raw_datasets["train"]) // args.preprocessing_num_workers),
            num_proc=args.preprocessing_num_workers,
            remove_columns=column_names,
            desc="Running tokenizer on train dataset",
            fn_kwargs={"decoder_only": args.decoder_only}
        )

    if len(raw_datasets["validation"]) < 1_000:
        logger.warning(f"Validation dataset is small ({raw_datasets['validation']}), running full validation set during training.")
        args.max_eval_steps_durig_validation = None

    # Log a few random samples from the training set:
    if args.verbosity > 1:
        for index in random.sample(range(len(train_dataset)), 1):
            logger.info(f"Sample {index} of the training set:")
            for k, v in train_dataset[index].items():
                if hasattr(v, "shape"):
                    logger.info(f"  {k}.shape: {v.shape}")
                logger.info(f"  {k}: {v}")

    label_pad_token_id = -100
    if not args.decoder_only:
        data_collator = DataCollatorForSeq2SeqWithMetadata(
            tokenizer,
            model=model,
            label_pad_token_id=label_pad_token_id,
            pad_to_multiple_of=8,
        )
    else:
        data_collator = DataCollatorForCausalLMWithMetadata(
            tokenizer=tokenizer,
            padding=True,
            max_length=args.max_source_length,
            pad_to_multiple_of=8,
        )

    train_dataloader = DataLoader(
        train_dataset, shuffle=True, collate_fn=data_collator, batch_size=args.per_device_train_batch_size
    )
    eval_dataloader = DataLoader(eval_dataset, collate_fn=data_collator, batch_size=args.per_device_eval_batch_size)
>>>>>>> 383ca0df

    # Optimizer
    # Split weights in two groups, one with weight decay and the other not.
    no_decay = ["bias", "LayerNorm", "layer_norm"]
    optimizer_grouped_parameters = [
        {
            "params": [p for n, p in model.named_parameters() if p.requires_grad and not any(nd in n for nd in no_decay)],
            "weight_decay": args.weight_decay,
        },
        {
            "params": [p for n, p in model.named_parameters() if p.requires_grad and any(nd in n for nd in no_decay)],
            "weight_decay": 0.0,
        },
    ]
    total_parameters = sum(p.numel() for p in model.parameters())
    trainable_parameters = sum(p.numel() for p in model.parameters() if p.requires_grad)
    args.total_parameters = total_parameters
    args.trainable_parameters = trainable_parameters
    logger.info(f"Total model parameters: {total_parameters:,}")
    logger.info(f"Trainable parameters  : {trainable_parameters:,} ({trainable_parameters / total_parameters * 100:.4f}%)")
    if args.verbosity > 1:
        logger.info("Trainable model parameters")
        for name, param in model.named_parameters():
            if param.requires_grad:
                logger.info(f"{name}: {param.numel():,}")
    optimizer = torch.optim.AdamW(optimizer_grouped_parameters, lr=args.learning_rate)

    # Scheduler and math around the number of training steps.
    overrode_max_train_steps = False
    num_update_steps_per_epoch = math.ceil(len(train_dataloader) / args.gradient_accumulation_steps)
    if args.max_train_steps is None:
        args.max_train_steps = args.num_train_epochs * num_update_steps_per_epoch
        overrode_max_train_steps = True

    if args.max_train_steps < args.min_train_steps:
        args.max_train_steps = args.min_train_steps
        args.num_train_epochs = math.ceil(args.max_train_steps / num_update_steps_per_epoch)
        overrode_max_train_steps = True
        logger.warning(f"Overriding `max_train_steps` to {args.min_train_steps} "
                       f"and `args.num_train_epochs` to {args.num_train_epochs} "
                       f"to meet `min_train_steps` requirement.")

    # Prepare everything with our `accelerator`.
    model, optimizer, train_dataloader, eval_dataloader = accelerator.prepare(
        model, optimizer, train_dataloader, eval_dataloader
    )

    if args.eval_every_steps is None:
        args.eval_every_steps = min(2000, args.max_train_steps // 10)
        logger.info(f"Setting `eval_every_steps` to {args.eval_every_steps}.")

    # We need to recalculate our total training steps as the size of the training dataloader may have changed.
    num_update_steps_per_epoch = math.ceil(len(train_dataloader) / args.gradient_accumulation_steps)
    if overrode_max_train_steps:
        args.max_train_steps = args.num_train_epochs * num_update_steps_per_epoch

    lr_scheduler = get_scheduler(
        name=args.lr_scheduler_type,
        optimizer=optimizer,
        num_warmup_steps=int(args.max_train_steps * args.lr_scheduler_warmup_percent),
        num_training_steps=args.max_train_steps,
    )

    # Afterwards we recalculate our number of training epochs
    args.num_train_epochs = math.ceil(args.max_train_steps / num_update_steps_per_epoch)

    # We need to initialize the trackers we use, and also store our configuration.
    # The trackers initializes automatically on the main process.
    experiment_config = vars(args)
    experiment_config["lr_scheduler_type"] = experiment_config["lr_scheduler_type"].value
    if accelerator.is_main_process:
        wandb.config.update(experiment_config)

<<<<<<< HEAD
    # Define metric
    if args.dataset_name in ["glue", "super_glue"]:
        metric = evaluate.load(args.dataset_name, args.dataset_config_name)
    else:
        metric = evaluate.load("rouge")
=======
    # Metric
    if args.task_type == "summarization":
        metric = evaluate.load("rouge")
    else:
        metric = evaluate.load("super_glue", args.dataset_config_name)
>>>>>>> 383ca0df

    # Train!
    total_batch_size = args.per_device_train_batch_size * accelerator.num_processes * args.gradient_accumulation_steps

    logger.info("***** Running training *****")
    logger.info(f"  Num Epochs = {args.num_train_epochs}")
    logger.info(f"  Instantaneous batch size per device = {args.per_device_train_batch_size}")
    logger.info(f"  Total train batch size (w. parallel, distributed & accumulation) = {total_batch_size}")
    logger.info(f"  Gradient Accumulation steps = {args.gradient_accumulation_steps}")
    logger.info(f"  Total optimization steps = {args.max_train_steps}")
    logger.info(f"  Total warmup steps for LR = {int(args.max_train_steps * args.lr_scheduler_warmup_percent)}")

    # Only show the progress bar once on each machine.
    progress_bar = trange(
        args.max_train_steps,
        desc="Training (total steps)",
        disable=not accelerator.is_local_main_process,
        total=args.max_train_steps,
        ncols=80,
        leave=True,
    )

    update_step = 0
    starting_epoch = 0
    global_step = 0

    # Potentially load in the weights and states from a previous save
    if args.resume_from_checkpoint:
        if args.resume_from_checkpoint is not None or args.resume_from_checkpoint != "":
            checkpoint_path = args.resume_from_checkpoint
            path = os.path.basename(args.resume_from_checkpoint)
        else:
            # Get the most recent checkpoint
            dirs = [f.name for f in os.scandir(os.getcwd()) if f.is_dir()]
            dirs.sort(key=os.path.getctime)
            path = dirs[-1]  # Sorts folders by date modified, most recent checkpoint is the last
            checkpoint_path = path
            path = os.path.basename(checkpoint_path)

        logger.info(f"Resumed from checkpoint: {checkpoint_path}")
        accelerator.load_state(path)
        # Extract `epoch_{i}` or `step_{i}`
        training_difference = os.path.splitext(path)[0]

        if "epoch" in training_difference:
            starting_epoch = int(training_difference.replace("epoch_", "")) + 1
            resume_step = None
            update_step = starting_epoch * num_update_steps_per_epoch
        else:
            # need to multiply `gradient_accumulation_steps` to reflect real steps
            resume_step = int(training_difference.replace("step_", "")) * args.gradient_accumulation_steps
            starting_epoch = resume_step // len(train_dataloader)
            resume_step -= starting_epoch * len(train_dataloader)
            update_step = resume_step // args.gradient_accumulation_stepp

        progress_bar.update(update_step)

    active_dataloader = train_dataloader
    if args.resume_from_checkpoint and resume_step is not None:
        active_dataloader = accelerator.skip_first_batches(train_dataloader, resume_step)

    tokens_seen = 0
    tokens_seen_before = 0
    batches_in_update = args.gradient_accumulation_steps * accelerator.num_processes

    prof = None
    if args.profile:
        prof = torch.profiler.profile(
                schedule=torch.profiler.schedule(wait=1, warmup=1, active=3, repeat=1),
                on_trace_ready=torch.profiler.tensorboard_trace_handler('./profiler_logs'),
                record_shapes=True,
                with_stack=True)

    for epoch in range(starting_epoch, args.num_train_epochs):
        logger.info(f"Starting epoch {epoch + 1} / {args.num_train_epochs}")
        model.train()

        if prof is not None: prof.start()
        for batch_idx, batch in enumerate(active_dataloader):
            if prof is not None: prof.step()
            # vars for calculating throughput
            batch_start_time = time.time()
            tokens_seen += batch["input_ids"].numel() * accelerator.num_processes

            # print first batch
            if batch_idx == 0 and epoch == 0:
                logger.info("============= CHECKING FIRST BATCH =============")
                logger.info("Tensor shapes: ")
                logger.info(batch["input_ids"].shape)
                logger.info("Decoded text of first example in the batch:")
                s_text = tokenizer.decode(batch["input_ids"][0, :], skip_special_tokens=False)
                logger.info(f"input_ids text: {s_text}")
                if "decoder_input_ids" in batch:
                    t_text = tokenizer.decode(batch["decoder_input_ids"][0, :], skip_special_tokens=False)
                    logger.info(f"decoder_input_ids text: {t_text}")

                t_ids = batch["labels"][0, :]
                t_ids[t_ids == -100] = tokenizer.pad_token_id
                t_text = tokenizer.decode(t_ids, skip_special_tokens=False)
                logger.info(f"Labels text: {t_text}")

            global_step += 1
            outputs = model(**batch)
            loss = outputs.loss
            loss = loss / args.gradient_accumulation_steps
            accelerator.backward(loss)

            if not(global_step % args.gradient_accumulation_steps == 0 or global_step == len(train_dataloader) - 1):
                continue
            # the code below is only executed on the update step

            progress_bar.update()
            optimizer.step()
            lr_scheduler.step()

            # log memory and thoughput
            if (update_step % 10) == 0:
                tokens_in_update = tokens_seen - tokens_seen_before
                peak_memory_usage = torch.cuda.max_memory_allocated() / (1024 ** 2)  # in megabytes
                current_memory_usage = torch.cuda.memory_allocated() / (1024 ** 2)
                update_time = time.time() - batch_start_time
                batch_start_time = time.time()
                accelerator.log(
                    {
                        "throughput_tokens": tokens_in_update / update_time,
                        "throughput_examples": args.total_batch_size / update_time,
                        "throughput_batches": batches_in_update / update_time,
                        "peak_memory_usage": peak_memory_usage,
                        "current_memory_usage": current_memory_usage,
                    },
                    step=update_step,
                )
                tokens_seen_before = tokens_seen

            # clear grads
            optimizer.zero_grad()
            update_step += 1

            if update_step >= args.max_train_steps:
                logger.info("Max number of steps reached. Stopping training")
                break

            accelerator.log(
                {
                    "train/loss": loss,
                    "lr": optimizer.param_groups[0]["lr"],
                    "epoch": epoch,
                    "update_step": update_step,
                    "global_steps": global_step,
                },
                step=update_step,
            )

<<<<<<< HEAD
            if (step + 1) % args.eval_every_steps == 0 or step == len(train_dataloader) - 1:
                model.eval()
                gen_kwargs = {
                    "max_length": args.val_max_target_length if args.val_max_target_length else args.max_target_length,
                    "min_length": 1,
                    "num_beams": args.num_beams,
                }
                for step_eval, batch in enumerate(eval_dataloader):
                    with torch.no_grad():
                        unwrapped_model = accelerator.unwrap_model(model)
                        generated_tokens = unwrapped_model.generate(
                            input_ids=batch["input_ids"],
                            attention_mask=batch["attention_mask"],
                            **gen_kwargs,
                        )

                        generated_tokens = accelerator.pad_across_processes(
                            generated_tokens, dim=1, pad_index=tokenizer.pad_token_id
                        )
                        labels = batch["labels"]
                        if not args.pad_to_max_length:
                            # If we did not pad to max length, we need to pad the labels too
                            labels = accelerator.pad_across_processes(batch["labels"], dim=1, pad_index=tokenizer.pad_token_id)

                        generated_tokens, labels = accelerator.gather_for_metrics((generated_tokens, labels))
                        generated_tokens = generated_tokens.cpu().numpy()
                        labels = labels.cpu().numpy()

                        if args.ignore_pad_token_for_loss:
                            # Replace -100 in the labels as we can't decode them.
                            labels = np.where(labels != -100, labels, tokenizer.pad_token_id)
                        if isinstance(generated_tokens, tuple):
                            generated_tokens = generated_tokens[0]
                        decoded_preds = tokenizer.batch_decode(generated_tokens, skip_special_tokens=True)
                        decoded_labels = tokenizer.batch_decode(labels, skip_special_tokens=True)
                        decoded_preds, decoded_labels = postprocess_text(decoded_preds, decoded_labels, args.dataset_config_name)

                        metric.add_batch(
                            predictions=decoded_preds,
                            references=decoded_labels,
                        )

                    if (not step == len(train_dataloader) - 1) and (step_eval > 10):
                        break

                result = metric.compute()#use_stemmer=True)
                result = {k: round(v * 100, 4) for k, v in result.items()}
                logger.info(result)
                if args.with_tracking:
                    result["train_loss"] = total_loss.item() / len(train_dataloader)
                    result["epoch"] = epoch
                    result["step"] = completed_steps
                    accelerator.log(result, step=completed_steps)

                # to wandb
                wandb.log(
                    {
                        "Eval/results": result,
                        "Eval/total_train_loss": total_loss.item() / len(train_dataloader),
                        "Eval/epoch": epoch,
                        "Eval/par_updates": completed_steps,
                        "Eval/global_steps": global_steps,
                    },
                    step=completed_steps,
                )
                model.train()

    # save results
    all_results = {f"eval_{k}": v for k, v in result.items()} if result else {}
    with open(os.path.join(args.output_dir, "all_results.json"), "w") as f:
        json.dump(all_results, f, indent=4)

    # save all arguments
    with open(os.path.join(args.output_dir, "all_inputs.json"), "w") as f:
        args_dict = vars(args)
        for k, v in args_dict.items():
            if not isinstance(v, (float, int, bool, str, list)):
                args_dict[k] = str(v)
        json.dump(args_dict, f, indent=4)

    #
    wandb.save(os.path.abspath(__file__), policy="now") # save current script
    wandb.finish()
=======
            if (update_step + 1) % args.eval_every_steps == 0:
                logger.info(f"Evaluating model at, update step: {update_step}, global step: {global_step}")
                result = evaluate_model(
                    model=model,
                    metric=metric,
                    tokenizer=tokenizer,
                    dataloader=eval_dataloader,
                    accelerator=accelerator,
                    max_length=(args.max_source_length + args.max_target_length) if args.decoder_only else args.val_max_target_length,
                    target_length=args.val_max_target_length,
                    num_beams=1,
                    max_iters=args.max_eval_steps_durig_validation,
                    postprocess_fn=postprocess_fn,
                    decoder_only=args.decoder_only
                )
                accelerator.log(result, step=update_step)

    # final evaluation
    # @NOTE: we want to do atleast one evaluation with beam search
    logger.info(f"Final evaluation (step={update_step})")
    result = evaluate_model(
        model=model,
        metric=metric,
        tokenizer=tokenizer,
        dataloader=eval_dataloader,
        accelerator=accelerator,
        max_length=(args.max_source_length + args.max_target_length) if args.decoder_only else args.val_max_target_length,
        target_length=args.val_max_target_length,
        num_beams=args.num_beams,
        max_iters=None,
        postprocess_fn=postprocess_fn,
        decoder_only=args.decoder_only
    )
    logger.info(pformat(result))
    accelerator.log(result, step=update_step)

    # save results and all arguments
    all_results = result.copy()
    all_results["args"] = vars(args)
    for k, v in all_results["args"].items():
        if not isinstance(v, (float, int, bool, str, list)):
            all_results["args"][k] = str(v)

    print(f"Saving results to {args.output_dir}, is None is {args.output_dir is None}, type is {type(args.output_dir)}")
    if os.path.exists(args.output_dir):
        with open(os.path.join(args.output_dir, "all_results.json"), "w") as f:
            json.dump(all_results, f, indent=4)

    logger.info("Script successfully finished!")

>>>>>>> 383ca0df

if __name__ == "__main__":
    main()<|MERGE_RESOLUTION|>--- conflicted
+++ resolved
@@ -17,11 +17,8 @@
 Fine-tuning a 🤗 Transformers model on summarization and text-to-text classification
 """
 # You can also adapt this script on your own summarization task. Pointers for this are left as comments.
-<<<<<<< HEAD
-=======
 
 import os
->>>>>>> 383ca0df
 import argparse
 import json
 import math
@@ -32,13 +29,6 @@
 
 import torch
 import torch.nn as nn
-<<<<<<< HEAD
-from accelerate import Accelerator
-#from accelerate.logging import get_logger
-from accelerate.utils import set_seed
-from datasets import load_dataset
-=======
->>>>>>> 383ca0df
 from torch.utils.data import DataLoader
 
 import nltk
@@ -62,18 +52,9 @@
 import wandb
 from tqdm.auto import tqdm, trange
 from loguru import logger
-import data_utils
 
 from adapters import LlamaAdapterModel, T5AdapterModel
 
-<<<<<<< HEAD
-# Will error if the minimal version of Transformers is not installed. Remove at your own risks.
-require_version("datasets>=1.8.0", "To fix: pip install -r examples/pytorch/summarization/requirements.txt")
-datasets.utils.logging.set_verbosity_error()
-transformers.utils.logging.set_verbosity_error()
-
-# You should update this to your particular problem to have better documentation of `model_type`
-=======
 import peft_comparison
 import peft_comparison.text2text_utils
 import peft_comparison.mappings
@@ -83,39 +64,13 @@
 datasets.utils.logging.set_verbosity_error()
 transformers.utils.logging.set_verbosity_error()
 
->>>>>>> 383ca0df
 nltk.data.find("tokenizers/punkt")
 
 str2bool = lambda x: x.lower() in ["true", "1"]
 
 
-<<<<<<< HEAD
-    # define model
-    quantization_config = None
-    if args.use_quantization:
-        quantization_config = BitsAndBytesConfig(
-            load_in_4bit=args.load_in_4bit,
-            load_in_8bit=args.load_in_8bit,
-            llm_int8_threshold=args.llm_int8_threshold,
-            bnb_4bit_compute_dtype=args.torch_dtype,
-            bnb_4bit_use_double_quant=args.bnb_4bit_use_double_quant,
-            bnb_4bit_quant_type=args.bnb_4bit_quant_type,
-        )
-
-    model = AutoModelForSeq2SeqLM.from_pretrained(
-        args.model_name_or_path,
-        #quantization_config=quantization_config,
-        torch_dtype=args.torch_dtype,
-        device_map=args.device_map,
-    )
-
-    # freeze the model
-    for param in model.parameters():
-        param.requires_grad = False  # freeze the model - train adapters later
-=======
 def parse_args():
     parser = argparse.ArgumentParser(description="Finetune a transformers model on a summarization task")
->>>>>>> 383ca0df
 
     # Dataset Configuration
     parser.add_argument("--dataset_name", type=str, required=True, help="The name of the dataset to use via the datasets library.")
@@ -177,181 +132,10 @@
     parser.add_argument("--tags", type=str, default=None, help="Tags to be given to individual runs in WandB repository, e.g. 'trial, t5-base, classification'")
     parser.add_argument("--wandb_name", type=str, default=None, help="Display name for the run")
 
-<<<<<<< HEAD
-def parse_args():
-    parser = argparse.ArgumentParser(description="Finetune a transformers model on a summarization task")
-    parser.add_argument(
-        "--task_type",
-        type=str,
-        choices=["summarization", "classification"],
-        help="Type of the task associated with the data, e.g. 'summarization' or 'classification'",
-    )
-    parser.add_argument(
-        "--dataset_name",
-        type=str,
-        default="cnn_dailymail",
-        help="The name of the dataset to use (via the datasets library).",
-    )
-    parser.add_argument(
-        "--dataset_config_name",
-        type=str,
-        default="3.0.0",
-        help="The configuration name of the dataset to use (via the datasets library).",
-    )
-    parser.add_argument(
-        "--train_file", type=str, default=None, help="A csv or a json file containing the training data."
-    )
-    parser.add_argument(
-        "--validation_file", type=str, default=None, help="A csv or a json file containing the validation data."
-    )
-    parser.add_argument(
-        "--ignore_pad_token_for_loss",
-        type=bool,
-        default=True,
-        help="Whether to ignore the tokens corresponding to padded labels in the loss computation or not.",
-    )
-    parser.add_argument(
-        "--max_source_length",
-        type=int,
-        default=1024,
-        help=(
-            "The maximum total input sequence length after "
-            "tokenization.Sequences longer than this will be truncated, sequences shorter will be padded."
-        ),
-    )
-    parser.add_argument(
-        "--source_prefix",
-        type=str,
-        default=None,
-        help="A prefix to add before every source text (useful for T5 models).",
-    )
-    parser.add_argument(
-        "--preprocessing_num_workers",
-        type=int,
-        default=None,
-        help="The number of processes to use for the preprocessing.",
-    )
-    parser.add_argument(
-        "--overwrite_cache", action="store_true", help="Overwrite the cached training and evaluation sets"
-    )
-    parser.add_argument(
-        "--max_target_length",
-        type=int,
-        default=128,
-        help=(
-            "The maximum total sequence length for target text after "
-            "tokenization. Sequences longer than this will be truncated, sequences shorter will be padded."
-            "during ``evaluate`` and ``predict``."
-        ),
-    )
-    parser.add_argument(
-        "--val_max_target_length",
-        type=int,
-        default=None,
-        help=(
-            "The maximum total sequence length for validation "
-            "target text after tokenization.Sequences longer than this will be truncated, sequences shorter will be "
-            "padded. Will default to `max_target_length`.This argument is also used to override the ``max_length`` "
-            "param of ``model.generate``, which is used during ``evaluate`` and ``predict``."
-        ),
-    )
-    parser.add_argument(
-        "--num_beams",
-        type=int,
-        default=None,
-        help=(
-            "Number of beams to use for evaluation. This argument will be "
-            "passed to ``model.generate``, which is used during ``evaluate`` and ``predict``."
-        ),
-    )
-    parser.add_argument(
-        "--pad_to_max_length",
-        action="store_true",
-        help="If passed, pad all samples to `max_length`. Otherwise, dynamic padding is used.",
-    )
-    parser.add_argument(
-        "--model_name_or_path",
-        type=str,
-        default="t5-base",
-        help="Path to pretrained model or model identifier from huggingface.co/models.",
-        required=False,
-    )
-    parser.add_argument(
-        "--config_name",
-        type=str,
-        default=None,
-        help="Pretrained config name or path if not the same as model_name",
-    )
-    parser.add_argument(
-        "--tokenizer_name",
-        type=str,
-        default=None,
-        help="Pretrained tokenizer name or path if not the same as model_name",
-    )
-    parser.add_argument(
-        "--text_column",
-        type=str,
-        default=None,
-        help="The name of the column in the datasets containing the full texts (for summarization).",
-    )
-    parser.add_argument(
-        "--summary_column",
-        type=str,
-        default=None,
-        help="The name of the column in the datasets containing the summaries (for summarization).",
-    )
-    parser.add_argument(
-        "--use_slow_tokenizer",
-        action="store_true",
-        help="If passed, will use a slow tokenizer (not backed by the 🤗 Tokenizers library).",
-    )
-    parser.add_argument(
-        "--per_device_train_batch_size",
-        type=int,
-        default=2,
-        help="Batch size (per device) for the training dataloader.",
-    )
-    parser.add_argument(
-        "--per_device_eval_batch_size",
-        type=int,
-        default=2,
-        help="Batch size (per device) for the evaluation dataloader.",
-    )
-    parser.add_argument(
-        "--total_batch_size",
-        type=int,
-        default=32,
-        help="Total batch size (per_device_batch_size * num_devices * gradient_accumulation)",
-    )
-    parser.add_argument(
-        "--learning_rate",
-        type=float,
-        default=5e-5,
-        help="Initial learning rate (after the potential warmup period) to use.",
-    )
-    parser.add_argument(
-        "--lr_scheduler_warmup_percent", type=float, default=0.06, help="Percentage of steps for the warmup in the lr scheduler."
-    )
-    parser.add_argument("--weight_decay", type=float, default=0.0, help="Weight decay to use.")
-    parser.add_argument("--num_train_epochs", type=int, default=3, help="Total number of training epochs to perform.")
-    parser.add_argument(
-        "--max_train_steps",
-        type=int,
-        default=None,
-        help="Total number of training steps to perform. If provided, overrides num_train_epochs.",
-    )
-    parser.add_argument(
-        "--eval_every_steps",
-        type=int,
-        default=None,
-        help="Evaluate model after these many steps.",
-    )
-=======
     # Misc
     parser.add_argument("--verbosity", type=int, default=1, help="verbosity of the logger (1 or 2 for now)")
     parser.add_argument("--profile", action="store_true", help="Enable profiler and log profile traces to pytorch_tensorboard")
     args = parser.parse_args()
->>>>>>> 383ca0df
 
     # Sanity checks
     if args.dataset_name is None:
@@ -655,7 +439,6 @@
 
 
 def main():
-    from loguru import logger
     args = parse_args()
 
     if args.seed is not None:
@@ -664,13 +447,6 @@
     # Initialize the accelerator. We will let the accelerator handle device placement for us in this example.
     # If we're using tracking, we also need to initialize it here and it will by default pick up all supported trackers
     # in the environment
-<<<<<<< HEAD
-    accelerator_log_kwargs = {}
-    if args.with_tracking:
-        accelerator_log_kwargs["log_with"] = args.report_to
-        accelerator_log_kwargs["project_dir"] = args.output_dir
-    accelerator = Accelerator(**accelerator_log_kwargs)
-=======
     accelerator = Accelerator(project_dir=args.output_dir, log_with="wandb")
     if not accelerator.is_main_process:
         logger.remove()
@@ -678,7 +454,6 @@
     # It's important to get ths after the accelerator initialization
     device = torch.cuda.current_device()
     args.device = device
->>>>>>> 383ca0df
 
     if args.total_batch_size is not None:
         if args.gradient_accumulation_steps is not None:
@@ -694,10 +469,9 @@
 
     if accelerator.is_main_process and args.output_dir is not None:
         os.makedirs(args.output_dir, exist_ok=True)
+
     accelerator.wait_for_everyone()
 
-<<<<<<< HEAD
-=======
     accelerator.init_trackers(
         args.wandb_project,
         init_kwargs={"wandb": {
@@ -713,7 +487,6 @@
         logger.info(f"{k:30}: {v}")
     logger.info("*" * 40)
 
->>>>>>> 383ca0df
     # Load pretrained model and tokenizer
     model, tokenizer = get_model(args, device=device)
     torch.cuda.reset_peak_memory_stats()
@@ -722,23 +495,6 @@
     if args.decoder_only:
         tokenizer.add_special_tokens({'pad_token': tokenizer.bos_token})
 
-<<<<<<< HEAD
-    # get preprocessed dataset
-    args, model, tokenizer, accelerator, logger, train_dataloader, eval_dataloader = data_utils.preprocess_data(
-        args=args,
-        model=model,
-        tokenizer=tokenizer,
-        accelerator=accelerator,
-        logger=logger,
-    )
-    logger.info(f"Dataloader object type: {type(train_dataloader)}")
-
-    # define postprocess function
-    if args.task_type == "classification":
-        postprocess_text = data_utils.postprocess_classification
-    else:
-        postprocess_text = data_utils.postprocess_summarization
-=======
     ############################################
     # Data preprocessing
     raw_datasets = load_dataset(args.dataset_name, args.dataset_config_name)
@@ -866,7 +622,6 @@
         train_dataset, shuffle=True, collate_fn=data_collator, batch_size=args.per_device_train_batch_size
     )
     eval_dataloader = DataLoader(eval_dataset, collate_fn=data_collator, batch_size=args.per_device_eval_batch_size)
->>>>>>> 383ca0df
 
     # Optimizer
     # Split weights in two groups, one with weight decay and the other not.
@@ -940,24 +695,17 @@
     if accelerator.is_main_process:
         wandb.config.update(experiment_config)
 
-<<<<<<< HEAD
-    # Define metric
-    if args.dataset_name in ["glue", "super_glue"]:
-        metric = evaluate.load(args.dataset_name, args.dataset_config_name)
-    else:
-        metric = evaluate.load("rouge")
-=======
     # Metric
     if args.task_type == "summarization":
         metric = evaluate.load("rouge")
     else:
         metric = evaluate.load("super_glue", args.dataset_config_name)
->>>>>>> 383ca0df
 
     # Train!
     total_batch_size = args.per_device_train_batch_size * accelerator.num_processes * args.gradient_accumulation_steps
 
     logger.info("***** Running training *****")
+    logger.info(f"  Num examples = {len(train_dataset)}")
     logger.info(f"  Num Epochs = {args.num_train_epochs}")
     logger.info(f"  Instantaneous batch size per device = {args.per_device_train_batch_size}")
     logger.info(f"  Total train batch size (w. parallel, distributed & accumulation) = {total_batch_size}")
@@ -1106,91 +854,6 @@
                 step=update_step,
             )
 
-<<<<<<< HEAD
-            if (step + 1) % args.eval_every_steps == 0 or step == len(train_dataloader) - 1:
-                model.eval()
-                gen_kwargs = {
-                    "max_length": args.val_max_target_length if args.val_max_target_length else args.max_target_length,
-                    "min_length": 1,
-                    "num_beams": args.num_beams,
-                }
-                for step_eval, batch in enumerate(eval_dataloader):
-                    with torch.no_grad():
-                        unwrapped_model = accelerator.unwrap_model(model)
-                        generated_tokens = unwrapped_model.generate(
-                            input_ids=batch["input_ids"],
-                            attention_mask=batch["attention_mask"],
-                            **gen_kwargs,
-                        )
-
-                        generated_tokens = accelerator.pad_across_processes(
-                            generated_tokens, dim=1, pad_index=tokenizer.pad_token_id
-                        )
-                        labels = batch["labels"]
-                        if not args.pad_to_max_length:
-                            # If we did not pad to max length, we need to pad the labels too
-                            labels = accelerator.pad_across_processes(batch["labels"], dim=1, pad_index=tokenizer.pad_token_id)
-
-                        generated_tokens, labels = accelerator.gather_for_metrics((generated_tokens, labels))
-                        generated_tokens = generated_tokens.cpu().numpy()
-                        labels = labels.cpu().numpy()
-
-                        if args.ignore_pad_token_for_loss:
-                            # Replace -100 in the labels as we can't decode them.
-                            labels = np.where(labels != -100, labels, tokenizer.pad_token_id)
-                        if isinstance(generated_tokens, tuple):
-                            generated_tokens = generated_tokens[0]
-                        decoded_preds = tokenizer.batch_decode(generated_tokens, skip_special_tokens=True)
-                        decoded_labels = tokenizer.batch_decode(labels, skip_special_tokens=True)
-                        decoded_preds, decoded_labels = postprocess_text(decoded_preds, decoded_labels, args.dataset_config_name)
-
-                        metric.add_batch(
-                            predictions=decoded_preds,
-                            references=decoded_labels,
-                        )
-
-                    if (not step == len(train_dataloader) - 1) and (step_eval > 10):
-                        break
-
-                result = metric.compute()#use_stemmer=True)
-                result = {k: round(v * 100, 4) for k, v in result.items()}
-                logger.info(result)
-                if args.with_tracking:
-                    result["train_loss"] = total_loss.item() / len(train_dataloader)
-                    result["epoch"] = epoch
-                    result["step"] = completed_steps
-                    accelerator.log(result, step=completed_steps)
-
-                # to wandb
-                wandb.log(
-                    {
-                        "Eval/results": result,
-                        "Eval/total_train_loss": total_loss.item() / len(train_dataloader),
-                        "Eval/epoch": epoch,
-                        "Eval/par_updates": completed_steps,
-                        "Eval/global_steps": global_steps,
-                    },
-                    step=completed_steps,
-                )
-                model.train()
-
-    # save results
-    all_results = {f"eval_{k}": v for k, v in result.items()} if result else {}
-    with open(os.path.join(args.output_dir, "all_results.json"), "w") as f:
-        json.dump(all_results, f, indent=4)
-
-    # save all arguments
-    with open(os.path.join(args.output_dir, "all_inputs.json"), "w") as f:
-        args_dict = vars(args)
-        for k, v in args_dict.items():
-            if not isinstance(v, (float, int, bool, str, list)):
-                args_dict[k] = str(v)
-        json.dump(args_dict, f, indent=4)
-
-    #
-    wandb.save(os.path.abspath(__file__), policy="now") # save current script
-    wandb.finish()
-=======
             if (update_step + 1) % args.eval_every_steps == 0:
                 logger.info(f"Evaluating model at, update step: {update_step}, global step: {global_step}")
                 result = evaluate_model(
@@ -1241,7 +904,6 @@
 
     logger.info("Script successfully finished!")
 
->>>>>>> 383ca0df
 
 if __name__ == "__main__":
     main()